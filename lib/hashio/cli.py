--- conflicted
+++ resolved
@@ -39,10 +39,7 @@
 import threading
 import time
 from tqdm import tqdm
-<<<<<<< HEAD
 from datetime import datetime
-=======
->>>>>>> 04c6c5a4
 
 from hashio import __version__, config, utils
 from hashio.cache import Cache
